# Tensor-Algebra-in-Rust
<<<<<<< HEAD

> This is meant to be a personal project between [Sowmith](https://github.com/Sowmith) and [IrregularPersona](https://github.com/IrregularPersona)

A foundational library for performing basic algebraic operations on N-dimensional numerical data structures (Arrays, Matrices, and Tensors) in Rust.

## Features

- **Generic Types:** Works with common numeric types like i32/64, u32/64, or f32/64
=======
this guy made me change the language YALLAH
>>>>>>> f1600192
<|MERGE_RESOLUTION|>--- conflicted
+++ resolved
@@ -1,5 +1,4 @@
 # Tensor-Algebra-in-Rust
-<<<<<<< HEAD
 
 > This is meant to be a personal project between [Sowmith](https://github.com/Sowmith) and [IrregularPersona](https://github.com/IrregularPersona)
 
@@ -8,6 +7,7 @@
 ## Features
 
 - **Generic Types:** Works with common numeric types like i32/64, u32/64, or f32/64
-=======
-this guy made me change the language YALLAH
->>>>>>> f1600192
+
+## Coming features
+
+- **Arithmetic Operations:** Adding, Subtracting, Dividing, Scalar operations.
